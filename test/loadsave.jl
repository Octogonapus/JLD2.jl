--- conflicted
+++ resolved
@@ -107,7 +107,6 @@
 save(fn, lsd)
 @test isequal(load(fn), lsd)
 
-<<<<<<< HEAD
 # Issue # 189
 struct RecursiveStruct
     x::RecursiveStruct
@@ -126,7 +125,7 @@
         @test f["y"] == y
     end
 end
-=======
+
 # Issue #131
 # write/read a Union{T,Missing}
 len = 10_000
@@ -157,5 +156,4 @@
 
 # Issue #183
 jfn, _ = mktemp()
-@test_throws SystemError jldopen(jfn, "r")
->>>>>>> 134a7f9c
+@test_throws SystemError jldopen(jfn, "r")