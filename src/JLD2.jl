--- conflicted
+++ resolved
@@ -5,11 +5,7 @@
 using Mmap
 @reexport using FileIO: load, save
 
-<<<<<<< HEAD
-export jldopen, @load, @save, save_object, load_object, jldsave
-=======
 export jldopen, @load, @save, save_object, load_object, printtoc
->>>>>>> 34541d85
 
 const OBJECT_HEADER_SIGNATURE = htol(0x5244484f) # "OHDR"
 
